<div align="center">

<img src="static\logo.png#gh-light-mode-only" width="400">
<img src="static\logo_dark.png#gh-dark-mode-only" width="400">

<h2>Break the Rules to Beat the Benchmark</h2>

</div>

<div align="center">
<img src="static\demo.gif" width="300">
</div>
<div align="center">
 <a href="https://arxiv.org/pdf/2407.13729">Paper</a> 
</div>


## Installation
```
git clone https://github.com/nacloos/baba-is-ai
cd baba-is-ai
pip install -e .
```

## Usage
To play an environment, run this command:
```bash
python baba/play.py --env two_room-break_stop-make_win
```
<<<<<<< HEAD
The --env argument specifies the ID of the environment. Once the game opens, use the arrow keys to move the agent.

You can also create a Gym environment object:
=======
The env argument specifies the id of the environment. Once the game open, you can use the arrow keys to move the agent.

You can also create a gym environment object.
>>>>>>> 7daeb874
```python
import baba

env_id = "two_room-break_stop-make_win"
env = baba.make(f"env/{env_id}")
```

To list all available environment IDs, run this code:
```python
import baba

print(baba.make("env/*").keys())
```

## Citation
If you use this project in your research, please cite:
```
@inproceedings{
  cloos2024baba,
  title={Baba Is AI: Break the Rules to Beat the Benchmark},
  author={Nathan Cloos and Meagan Jens and Michelangelo Naim and Yen-Ling Kuo and Ignacio Cases and Andrei Barbu and Christopher J Cueva},
  booktitle={ICML 2024 Workshop on LLMs and Cognition},
  year={2024}
}
```<|MERGE_RESOLUTION|>--- conflicted
+++ resolved
@@ -27,15 +27,9 @@
 ```bash
 python baba/play.py --env two_room-break_stop-make_win
 ```
-<<<<<<< HEAD
 The --env argument specifies the ID of the environment. Once the game opens, use the arrow keys to move the agent.
 
 You can also create a Gym environment object:
-=======
-The env argument specifies the id of the environment. Once the game open, you can use the arrow keys to move the agent.
-
-You can also create a gym environment object.
->>>>>>> 7daeb874
 ```python
 import baba
 
